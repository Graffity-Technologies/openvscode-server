--- conflicted
+++ resolved
@@ -11,11 +11,8 @@
 	"vscode.extension.contributes.views.containers.icon": "Ruta para el icono del contenedor. Los iconos son de 24 x 24 centrados en un bloque de 50 x 40 y tienen un color de relleno de 'rgb (215, 218, 224)' o '#d7dae0'. Se recomienda que los iconos sean en SVG, aunque se acepta cualquier tipo de archivo de imagen. ",
 	"vscode.extension.contributes.viewsContainers": "Contribuye con vistas de contenedores al editor ",
 	"views.container.activitybar": "Contribuir vistas de contenedores a la barra de actividades",
-<<<<<<< HEAD
-=======
 	"test": "Prueba",
 	"requirearray": "contenedores de vistas deben ser una matriz",
->>>>>>> 8647b7c1
 	"requireidstring": "la propiedad `{0}` is mandatoria y debe ser del tipo `cadena`. Solo son permitidos carácteres alfanuméricos, '_' y '-'.",
 	"requirestring": "la propiedad `{0}` es obligatoria y debe ser de tipo \"string\"",
 	"showViewlet": "Mostrar {0}",
