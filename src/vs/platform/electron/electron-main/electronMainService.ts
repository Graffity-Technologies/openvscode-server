--- conflicted
+++ resolved
@@ -451,14 +451,6 @@
 		}
 	}
 
-<<<<<<< HEAD
-=======
-	async startCrashReporter(windowId: number | undefined, options: CrashReporterStartOptions): Promise<void> {
-		this.logService.trace('ElectronMainService#crashReporter', JSON.stringify(options));
-
-		crashReporter.start(options);
-	}
-
 	async sendInputEvent(windowId: number | undefined, event: { type: 'mouseDown' | 'mouseUp'; x: number; y: number; clickCount: number; }): Promise<void> {
 		const window = this.windowById(windowId);
 		if (window && (event.type === 'mouseDown' || event.type === 'mouseUp')) {
@@ -466,7 +458,6 @@
 		}
 	}
 
->>>>>>> 4f65b914
 	//#endregion
 
 	private windowById(windowId: number | undefined): ICodeWindow | undefined {
